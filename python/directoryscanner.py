#------------------------------------------------------------------------------#
#                             directoryscanner.py                              #
#------------------------------------------------------------------------------#




# First, import dependencies

import os, argparse, re, sys
import subprocess, time, csv
import datetime, shutil, json, operator, hashlib
#import xlsx
from os.path import join, splitext, isfile
from Bio import SeqIO
import threading
import queue
import ngs_task_runners as ntr
from itertools import product, combinations




# Declare global variables

global previous_run_cache
global threading_lock
global task_queue
global force_diversity_estimation



#------------------------------------------------------------------------------#
#                          Initialize some variables                           #
#------------------------------------------------------------------------------#

# check_file_paths appears later in the multinomial_filter function.
# check_file_paths_diversity appears later in the functions
# collapse_translate_reads, count_collapsed_reads, extract_diagnostic_region,
# and collapse_diagnostic_region. path_to_this_file is the path to the
# directory containing directoryscanner.py.

check_file_paths = True
check_file_paths_diversity = True
path_to_this_file = os.path.dirname(os.path.realpath(__file__))

# applying ngs_task_runners.set_cache_flags sets check_file_paths and
# check_file_paths_diversity as global variables.

ntr.set_cache_flags(check_file_paths, check_file_paths_diversity)

# known_refs is a list of paths to reference files for the genes indicated in
# the known_genes list, below. These references will be used for aligning
# codons later. Reference sequences are accessed during handle_a_gene, for
# alignment and for updating the analysis cache. known_refs and known_genes are
# used early in the main script to check that all of the input genes are
# included in known_genes. genes is an empty list to be filled by the argument
# parser.

known_refs = [
    os.path.normpath(os.path.join(path_to_this_file, k)) for k in [
        '../data/rt.fas', '../data/gag_p24.fas', '../data/env_C2V5.fas',
        '../data/pr.fas', '../data/hcv1bcore.fas'
    ]
]
known_genes = ['rt', 'gag', 'env', 'pr', 'hcv1bcore']
genes = []

# cache_file is a file storing cached information from update_global_record,
# compartmentalization_handler, and the main script. It is initialized here as
# an empty string to be filled by the argument parser. dthandler is used during
# json dumps to the cache file. nodes_to_run_on is a list of nodes to run on,
# initialized here as an empty list to be filled by the argument parser.

cache_file = ""
dthandler = lambda obj: obj.isoformat() if isinstance(obj, datetime.datetime) else None
nodes_to_run_on = []

# spans is initialized here as an empty list to be filled by the argument
# parser. handle_a_gene iterates on spans when calling
# extract_diagnostic_region. window is used as a constant by
# extract_and_collapse_well_covered_region as an argument to
# extract_diagnostic_region. stride is used as a constant when updating spans.

spans = []
window = 210
stride = 30

# force_diversity_estimation is a toggle for various steps in handling the
# results list. force_qfilt_rerun causes qfilt to be run automatically,
# regardless of whether filtered_fastq is in NGS_run_cache.

force_diversity_estimation = False
force_qfilt_rerun = False




#------------------------------------------------------------------------------#
#                              Define Functions                                #
#------------------------------------------------------------------------------#




#------------------------------- Task Runners ---------------------------------#




### run_sff ###

# Convert sff to FASTQ. This function takes a path to an input .sff file and a
# path to an output .fastq file as arguments. At present it is not used in the
# main script.

def run_sff(base_path, results_path):
    print("Converting sff to FASTQ on %s " % base_path, file=sys.stderr)

    # Open and write to the output .fastq file.

    with open(results_path, "w") as out_file:

        # Call the sff2fastq utility on the input .sff file and write to the
        #output .fasta.

        try:
            subprocess.check_call(['/usr/local/bin/sff2fastq', '-o', results_path, base_path])

        # If an error occurs, say so and return the path to the output file if
        # possible.

        except subprocess.CalledProcessError as err:
            if os.path.exists(results_path):
                return results_path
            print('ERROR: SFF conversion failed', err, file=sys.stderr)
            return None

        # Return the path to the output file.

        return results_path




### run_qfilt ###

# Apply qfilt to remove or split reads with low quality scores. This function
# takes as its arguments either paths to an input .fna and .qual pair or a
# path to a single input .fastq file, along with a path to an output file
# and an error file.

def run_qfilt(in_path, in_qual, results_path, status_path):
    print("Running qfilt on %s saving to %s" % (in_path, results_path), file=sys.stderr)

    # Open and write to the output and error files.

    with open(results_path, "w") as out_file:
        with open(status_path, "w") as json_file:

            # If an input .fna and .qual pair is given, apply the qfilt utility with
            # the -F flag. If an input .fastq is given, apply qfilt with the -Q flag.

            try:
                if in_qual is not None:
                    subprocess.check_call(
                        [
                            '/usr/local/bin/qfilt', '-F', in_path, in_qual,
                            '-q', '15', '-l', '50', '-P', '-', '-R', '8', '-j'
                        ],
                        stdout=out_file, stderr=json_file
                    )
                else:
                    subprocess.check_call(
                        [
                            '/usr/local/bin/qfilt', '-Q', in_path, '-q', '15',
                            '-l', '50', '-P', '-', '-j', '-R', '8'
                        ],
                        stdout=out_file, stderr=json_file
                    )

            # If an error occurs, say so and return the path to the output file if
            # possible.

            except subprocess.CalledProcessError as err:
                print('ERROR: QFILT call failed failed', err, file=sys.stderr)
                try:
                    if os.path.getsize(results_path) > 2**16:
                        return results_path
                except:
                    pass

                return None

            # Return the path to the output file.

            return results_path




### collapse_translate_reads ###

# Collapse translate reads into three .msa files. This function takes as arguments
# a path to a directory containing the input files and a path to a directory in
# which the output files will be written.

def collapse_translate_reads(in_path, out_path):

    # Identify the paths to the three output files.

    merged_out = join(out_path, "merged.msa")
    translated_prot = join(out_path, "traslated.msa")
    merged_out_prot = join(out_path, "merged_prot.msa")

    # If these files already exist, return.

    if check_file_paths_diversity and os.path.exists(merged_out) and os.path.exists(merged_out_prot):
        return(merged_out, merged_out_prot)

    print("Collapsing and translating reads %s " % in_path, file=sys.stderr)

    # Call the seqmerge and translate utilities on the input files, then call
    # seqmerge on the translate utility's output.

    try:
        subprocess.check_call(
            ['/opt/share/python3.3/seqmerge', in_path, merged_out],
            stdout=subprocess.DEVNULL, stderr=subprocess.DEVNULL
        )
        subprocess.check_call(
            ['/opt/share/python3.3/translate', in_path, translated_prot],
            stdout=subprocess.DEVNULL, stderr=subprocess.DEVNULL
        )
        subprocess.check_call(
            ['/opt/share/python3.3/seqmerge', translated_prot, merged_out_prot],
            stdout=subprocess.DEVNULL, stderr=subprocess.DEVNULL
        )
        os.remove(translated_prot)

    # If an error occurs, say so.

    except subprocess.CalledProcessError as err:
        print('ERROR: Collapse/translate call failed failed', err, file=sys.stderr)
        return None

    # Return the paths to the merged output files.

    return(merged_out, merged_out_prot)




### count_collapsed_reads ###

# Count the collapsed read files. This function takes as agruments a path to
# a directory containing the collapsed files, a path to a directory in which
# a prot coverage .json file will be recorded, and a node to run on.

def count_collapsed_reads(in_path, out_path, node):
    print("Getting protein coverage info for %s(node %d) " % (in_path, node), file=sys.stderr)

    # Identify the output file.

    merged_json = join(out_path, "prot_coverage.json")

    # If the .json cache file already exists, load it.

    if check_file_paths_diversity and os.path.exists(merged_json):
        with open(merged_json) as fhh:
            if len(json.load(fhh)) > 0:
                print("[CACHED]")
                return merged_json

<<<<<<< HEAD
def count_collapsed_reads (in_path, out_path, node):
    print ("Getting protein coverage info for %s (node %d) " % (in_path, node), file = sys.stderr)
    merged_json= join (out_path, "prot_coverage.json")
    '''
    if check_file_paths_diversity and os.path.exists (merged_json):
        with open (merged_json) as fh:
            if len(json.load(fh)) > 0: 
                print ("[CACHED]")
                return merged_json 
    '''
    try:
        #print (' '.join(['/usr/bin/bpsh', str(node), '/usr/local/bin/seqcoverage', '-o', merged_json, '-t', 'protein', in_path]))
        process = subprocess.Popen (['/usr/bin/bpsh', str(node), '/usr/local/bin/seqcoverage', '-o', merged_json, '-t', 'protein', in_path], stdout = subprocess.DEVNULL, stderr = subprocess.PIPE, stdin = subprocess.DEVNULL, universal_newlines = True) 
        ignored, json_out = process.communicate ()
        json_out = json.loads (json_out);
        #print (ignored, json_out)

    except subprocess.CalledProcessError as e:
        print ('ERROR: Protein coverage call failed',e,file = sys.stderr)
        return (None, None)
    return (merged_json, json_out)
=======
    # Use bpsh to call the seqcoverage utility on the coverage .json file,
    # using the selected node.

    try:
        #print(
            #' '.join(
                #[
                    #'/usr/bin/bpsh', str(node), '/usr/local/bin/seqcoverage',
                    #'-o', merged_json, '-t', 'protein', in_path
                #]
            #)
        #)
        subprocess.check_call(
            [
                '/usr/bin/bpsh', str(node), '/usr/local/bin/seqcoverage', '-o',
                merged_json, '-t', 'protein', in_path
            ],
            stdout=subprocess.DEVNULL, stderr=subprocess.DEVNULL
        )

    # If an error occurs, say so.

    except subprocess.CalledProcessError as err:
        print('ERROR: Protein coverage call failed', err, file=sys.stderr)
        return None
>>>>>>> 773bb69d

    # Return the path to the .json cache file.

    return merged_json




### multinomial_filter ###

# Apply a multinomial filter. This function takes as arguments a path to
# an input 'aligned' .msa file, a path to an output filtered.msa file,
# and a node to run on.

def multinomial_filter(in_path, out_path, node):

    # Identify the output files.

    filtered_out = join(out_path, "filtered.msa")
    json_out = join(out_path, "rates.json")

    # If these files already exist, return.

    if check_file_paths and os.path.exists(filtered_out) and os.path.exists(json_out):
        return filtered_out, json_out

    # Use bpsh to apply the Julia script mcmc.jl to the input
    # aligned.msa file

    try:
        print("Running multinomial filter on %s(node = %d) " % (in_path, node), file=sys.stderr)
        #-t 0.005 -p 0.999999 -f results/Ionxpress020/filtered.msa
        #-j results/Ionxpress020/rates.json results/Ionxpress020/aligned.msa
        subprocess.check_call(
            [
                '/usr/bin/bpsh', str(node), os.path.join(
                    path_to_this_file, "../julia/mcmc.jl"
                ),
                '-t', '0.005', '-p', '0.999', '-f', filtered_out, '-j',
                json_out, in_path
            ],
            stdout=subprocess.DEVNULL, stderr=subprocess.DEVNULL
        )

    # If an error occurs, say so.

    except subprocess.CalledProcessError as err:
        print('ERROR: multinomial filter call failed', err, file=sys.stderr)
        return None, None

    # Return the paths to the output filtered.msa and rates.json.

    return filtered_out, json_out




### check_compartmentalization ###

# This function uses tn93 to check compartmentalization. This function takes as
# arguments a string containg two in-paths, a node to run on, and some optional
# parameters.

def check_compartmenalization(in_paths, node, replicates=100, subset=0.2, min_overlap=150):
    print(
        "Running compartmenalization tests on %s(node %d) " % (in_paths, node),
        file=sys.stderr
    )

    # Initialize some variables.

    baseline_json = None
    out = ''
    json_out = ''

    try:

        # Use bpsh to apply tn93 to the two input files, generating the initial
        # F_ST.

        status = 'Running initial F_ST'
        process = subprocess.Popen(
            [
                '/usr/bin/bpsh', str(node), '/usr/local/bin/tn93', '-t',
                str(0.01), '-l', str(min_overlap), '-c', '-q', '-m', '-u',
                str(subset), '-s', in_paths[0][0], in_paths[1][0]
            ],
            stdin=subprocess.DEVNULL, stderr=subprocess.PIPE,
            stdout=subprocess.PIPE, universal_newlines=True
        )

        # Record the results.

        out, json_out = process.communicate()
        baseline_json = json.loads(json_out)
        baseline = baseline_json['F_ST']
        #print("F_ST baseline = %g" % baseline)

        # Initialize the counter p_v

        p_v = 0

        # For each replicate,

        for k in range(replicates):

            # Use bpsh to apply tn93 to the two input files, generating info 
            # for the current replicate.

            status = 'Running replicate %d' % k
            process = subprocess.Popen(
                [
                    '/usr/bin/bpsh', str(node), '/usr/local/bin/tn93', '-t',
                    str(0.01), '-l', str(min_overlap), '-c', '-b', '-q', '-m',
                    '-u', str(subset), '-s', in_paths[0][0], in_paths[1][0]
                ],
                stdin=subprocess.DEVNULL, stderr=subprocess.PIPE,
                stdout=subprocess.PIPE, universal_newlines=True
            )

            # Record the results.

            out, json_out = process.communicate()
            sim_fst = json.loads(json_out)['F_ST']

            # Advance p_v

            p_v += 1 if sim_fst >= baseline else 0
            #print("%d %g %g" % (k, p_v/replicates, sim_fst))

        # Use p_v to compute the proportion of replicates for which sim_fst 
        # is greater than baseline.

        p_v = (p_v+1.)/(replicates+1.)

        # Record the baseline info.

        baseline_json = {in_paths[0][1] : baseline_json['Histogram File 1'],
                         in_paths[1][1] : baseline_json['Histogram File 2'],
                         'Between': baseline_json['Histogram Between'],
                         'p' : p_v,
                         'f_st' : baseline}
 
        # Return baseline info.

        return baseline_json

    # If an error or exception occurs, say so.

    except subprocess.CalledProcessError as err:
        print(
            'ERROR: tn93 call failed in check_compartmenalization', err,
            file=sys.stderr
        )
    except Exception as err:
        print(
            'ERROR: check_compartmenalization error on %s and %s\n\t\n%s\n%s\n%s'
            % (str(in_paths[0]), str(in_paths[1]), status, json_out, out), err,
            file=sys.stderr
        )
        pass
        #print(json_out)

    return baseline_json




### extract_diagnostic_region ###

# Extract a diagnostic region from a .msa file. This function takes as arguments
# a path to an existing .msa file, an output path to which to write, a node to
# run on, and some optional parameters.

def extract_diagnostic_region(in_path, out_path, node, start=0, end=1000000, cov=0.95):
    #print(
        #"Extracting diagnostic region [%d-%d, coverage = %g] for %s(node %d) "
        #% (start, end, cov, in_path, node),
        #file=sys.stderr
    #)

    # Construct the path to which the output file will be written.

    merged_out = join(out_path, "region_%d-%d.msa" % (start, end))

    # If the path already exists, return.

    if check_file_paths_diversity and os.path.exists(merged_out) and not force_diversity_estimation:
        return merged_out

    try:

        # Use bpsh to apply selectreads to the input .msa file.

        call_array = [
            '/usr/bin/bpsh', str(node), '/usr/local/bin/selectreads', '-o',
            merged_out, '-a', 'gaponly', '-s', str(start), '-e', str(end), '-c',
            str(cov), in_path
        ]
        #print(call_array)
        subprocess.check_call(
            call_array, stdout=subprocess.DEVNULL,
            stderr=subprocess.DEVNULL
        )

    # If an error occurs, say so and return.

    except subprocess.CalledProcessError as err:
        print('ERROR: Diagnostic region extract call failed', err, file=sys.stderr)
        return None

    # Return the output path.

    return merged_out




### collapse_diagnostic_region ###

# Collapse several diagnostic region files into a single file. This function
# takes as arguments a list of paths to .msa files, and output path to which to
# write, a node to run one, and some optional parameters.

def collapse_diagnostic_region(in_path_list, out_path, node, overlap=100, count=32):

    # Initialize the result dictionary.

    result = {}

    # For each input file,

    for region, in_path in in_path_list.items():

        # If the input file exists,

        if in_path is not None and os.path.exists(in_path) or force_diversity_estimation:

            # Construct the path to which the output file will be written.

            merged_out = join(out_path, "region_reduced_%s.msa" % region)

            try:

                # If the output file already exists,

                if check_file_paths_diversity and os.path.exists(merged_out) and not force_diversity_estimation:

                    # Add it to the result dictionary and continue to the next 
                    # input file.

                    result[region] = merged_out
                    continue

                # Use bpsh to apply readreduce to the input file. 

                print(
                    "Collapsing diagnostic region(overlap %d, count = %d) for %s(node %d) " % (overlap, count, in_path, node),
                    file=sys.stderr
                )
                call_array = [
                    '/usr/bin/bpsh', str(node), '/usr/local/bin/readreduce',
                    '-o', merged_out, '-l', str(overlap), '-s', str(count),
                    in_path
                ]
                #print(call_array)
                subprocess.check_call(
                    call_array, stdout=subprocess.DEVNULL,
                    stderr=subprocess.DEVNULL
                )
                #subprocess.check_call(call_array, stdout=subprocess.DEVNULL)

                # If the output file is larger than zero bytes,

                if os.stat(merged_out).st_size > 0:

                    # Add its path to the result dictionary.

                    result[region] = merged_out

                # Otherwise,

                else:

                    # Remove the file.

                    os.remove(merged_out)

                # Remove the input file.

                os.remove(in_path)

            # If an error occurs, say so.

            except subprocess.CalledProcessError as err:
                print(
                    'ERROR: Diagnostic region collapse call failed', err,
                    file=sys.stderr
                )
                return None
            except:
                raise

    # Return the result dictionary.

    return result




### extract_and_collapse_well_covered_region ###

# Load a merged file and find, extract, and collapse well covered regions. This
# function takes as arguments an path to an input .msa file, a path to which to
# write an output file, a node to run on, and some optional parameters.

def extract_and_collapse_well_covered_region(in_path, out_path, node, read_length=200, min_coverage=100): #, min_read_count=10):

    # Open and load the prot_coverage.json file.

    merged_out = join(out_path, "prot_coverage.json")
    with open(merged_out) as fhh:
        coverage = json.load(fhh)

        # Record positional coverage information and filter it by the minimum
        # coverage parameter.

        positional_coverage = [
            [int(k), sum(v.values())] for k, v in coverage.items()
        ]
        positional_coverage = [
            k for k in positional_coverage if k[1] >= min_coverage
        ]

        # If the recorded information is null, return.

        if len(positional_coverage) == 0:
            return None

        # Note the median coverage level.

        median = max(
            min_coverage,
            describe_vector([k[1] for k in positional_coverage])['median'] * 0.5
        )

        # Record and sort the positions with above-median coverage.

        sorted_positions = sorted(
            [k for k in positional_coverage if k[1] >= median]
        )

        # Make an announcement.

        print(
            "Extracting well-covered region for(read-length = %g, min_coverage = %d, selected_coverage = %g) %s(node %d) " % (
                float(read_length), min_coverage, median, in_path, node
            ),
            file=sys.stderr
        )

        # If more than 50 positions have above-median coverage,

        if len(sorted_positions) > 50:
            #'''
            #end  = len(sorted_positions) // 2
            #start = end
            #while start > 0  and sorted_positions[start-1][0] == sorted_positions[start][0] - 1:
            #    start -= 1
            #while end < len(sorted_positions)-1 and sorted_positions[end+1][0] == sorted_positions[end][0] + 1:
            #    end += 1
            #'''

            # Make a note of the first and last of the sorted positions.

            start = sorted_positions[0][0] - 1
            end = sorted_positions[-1][0] - 1
            print("Selected [%d - %d]" % (start, end), file=sys.stderr)
            #print(sorted_positions)

            # If the end and start are at least 50 apart,

            if end - start >= 50:

                # Multiply the interval by 3 and record the result.

                start = start*3
                end = end*3
                region_key = str(start) + "-" + str(end)

                # Run extract_diagnostic_region on the new interval.

                extracted = extract_diagnostic_region(
                    in_path, out_path, node, start, end, cov=min(
                        0.95, float(max(window, read_length))/(end-start)
                    )
                )

                # Run collapse_diagnostic_region on the result.

                collapsed = collapse_diagnostic_region(
                    {region_key:extracted}, out_path, node, overlap=max(
                        50, float(read_length * 0.50)
                    ),
                    count=max(10, int(median * 0.005))
                )

                # If the result makes sense, return it.

                if collapsed is not None:
                    if region_key in collapsed:
                        return list(collapsed.items())[0]

    # Otherwise, return None.

    return None




### run_tropism_prediction ###

# Run tropism prediction. This function takes as its inputs

def run_tropism_prediction(env_gene, out_path, node):

    # Initialize the result dictionary.

    result = {}

    # Note the location of the v3_model.

    v3_model = os.path.join(path_to_this_file, "../data/V3.model")

    # Construct the path to which to write the idepi.json.

    idepi_out = join(out_path, "idepi.json")

    # Initialize the updated toggle.

    updated = False

    # If the idepi.json already exists,

    if os.path.exists(idepi_out):

        # Open it and load it to the result dictionary.

        with open(idepi_out, "r") as fhh:
            try:
                result = json.load(fhh)

            # If a ValueError occurs, ignore it.

            except ValueError as err:
                pass
                #print("Error reloading JSON info from %s" % diversity_out, file=sys.stderr)
                #raise e


    # If the result dictionary is empty,

    if len(result) == 0:

        # Make an announcement and open a file at the output path.

        print("Running tropism predictions on %s(node %d)" % (env_gene, node), file=sys.stderr)
        with open(idepi_out, "w") as json_out:
            try:

                # Use bpsh to call idepi on the input env_gene and the V3 model.

                call_array = [
                    '/usr/bin/bpsh', str(node), '/opt/share/python3.3/idepi',
                    'predict', v3_model, env_gene
                ]
            #print(call_array)
                subprocess.check_call(
                    call_array, stdout=json_out, stderr=subprocess.DEVNULL
                )


            # If an error occurs, say so and return None.

            except subprocess.CalledProcessError as err:
                print(
                    'ERROR: Tropism predictions call failed', err,
                    file=sys.stderr
                )
                return None

        # Open the newly created output file and load it to the result
        # dictionary.

        with open(idepi_out, "r") as fhh:
            try:
                result = json.load(fhh)

            # If a ValueError occurs, ignore it.

            except ValueError as err:
                pass

    # If the result dictionary is not empty,

    if len(result):
        counts = {-1 : 0, 1 : 0}

        # For each sequence,

        for seq in result['predictions']:
            counts[seq['value']] += float(seq['id'].split(':')[1])

        total = sum(counts.values())
        return {'R5' :  counts[-1] / total, 'X4' : counts[1] / total}

    return None



### process_diagnostic_region ###

# Run diversity estimates on an extracted diagnostic region. This function takes
# as arguments a list of input files, a path to which to write an output file,
# and a node to run on.

def process_diagnostic_region(in_path_list, out_path, node):

    # Initialize the result dictionary.

    result = {}

    # Note the path to maketree.bf.

    local_file = os.path.join(path_to_this_file, "../hyphy", "maketree.bf")

    # Construct the path to which to write the output diversity.json file.

    diversity_out = join(out_path, "diversity.json")

    # Initialize the updated toggle.

    updated = False

    # If the output file already exists and diversity estimation is not forced,

    if os.path.exists(diversity_out) and not force_diversity_estimation:

        # Load the existing output file to the result dictionary.

        with open(diversity_out, "r") as fhh:
            try:
                result = json.load(fhh)

            # If a ValueError occurs, reset the result dictionary to blank.

            except ValueError as err:
                #print("Error reloading JSON info from %s" % diversity_out, file=sys.stderr)
                #raise e
                result = {}

    # For each input file,

    for region, in_path in in_path_list.items():

        # If the region is already in the result dictionary, move on to the
        # next one.

        if region in result:
            continue

        # Make an announcement and use bpsh to run maketree.bf.

        print("Running diversity estimates on %s(node %d)" % (in_path, node), file=sys.stderr)
        try:
            in_file = os.path.join(path_to_this_file, in_path)
            process = subprocess.Popen(
                [
                    '/usr/bin/bpsh', str(node), '/usr/local/bin/HYPHYMP', local_file
                ],
                stdin=subprocess.PIPE, stderr=subprocess.PIPE,
                stdout=subprocess.PIPE
            )
            out, err = process.communicate(bytes(in_file, 'UTF-8'))
            try:

                # Load the output file, add it to the result dictionary, and
                # turn on the updated toggle.

                out = json.loads(out.decode('UTF-8'))
                result[region] = out
                updated = True

            # If a ValueError occurs, make an announcement but ignore it.

            except ValueError:
                print(
                    'ERROR HyPhy call(local_file %s) %s/%s' % (
                        in_file, out.decode('UTF-8'), err.decode('UTF-8')
                    ),
                    file=sys.stderr
                )
                pass


        # If an error occurs, say so and make a null return.

        except subprocess.CalledProcessError as err:
            print(
                'ERROR: Diagnostic region analysis call failed', err,
                file=sys.stderr
            )
            return None, False

    # Dump the results to the output file.

    with open(diversity_out, "w") as fhh:
        json.dump(result, fhh, sort_keys=True, indent=1)

    # Return the results and the updated toggle.

    return diversity_out, updated




#--------------------------- End Task Runners ---------------------------------#




### update_global_record ###

# This function dumps all current information to the cache .json. It takes as
# inputs the path to the data directory, the current gene, and the current 
# analysis record.

def update_global_record(base_path, gene, analysis_record):
    global threading_lock
    global NGS_run_cache

    threading_lock.acquire()
    NGS_run_cache[base_path][gene] = analysis_record
    print("DUMPING JSON WITH %d RECORDS" % len(NGS_run_cache))
    with open(cache_file, "w") as fhh:
        json.dump(
            NGS_run_cache, fhh, default=dthandler, sort_keys=True, indent=1
        )
    update_json = False

    threading_lock.release()




### analysis_handler ###

# This function arranges and feeds in the information required by the
# handle_a_gene function. Its input is a node to run on.

def analysis_handler(node_to_run_on):
    while True:
        (
            base_path, file_results_dir_overall, j, gene, analysis_cache,
            median_read_length
        ) = task_queue.get()
        handle_a_gene(
            base_path, file_results_dir_overall, j, gene, analysis_cache,
            node_to_run_on, median_read_length
        )
        task_queue.task_done()




### compartmentalization_handler ###

# This function arranges and feeds in the information required by the
# check_compartmentalization function. Its input is a node to run on.

def compartmentalization_handler(node_to_run_on):
    while True:
        in_paths, tag, analysis_record = task_queue.get()
        cmp = check_compartmenalization(in_paths, node_to_run_on, subset=0.33)
        threading_lock.acquire()
        analysis_record[tag] = cmp

        with open(cache_file, "w") as fhh:
            json.dump(
                NGS_run_cache, fhh, default=dthandler, sort_keys=True, indent=1
            )

        threading_lock.release()
        task_queue.task_done()




### set_update_json ###

# Announce that the cache .json has been updated, with a given file for a given
# reason.

def set_update_json(path, text):
    print("Updated JSON for %s because of %s" % (path, text), file=sys.stderr)
    return True




### handle_a_gene ###


def handle_a_gene(base_path, file_results_dir_overall, index, gene, analysis_cache, node, median_read_length):
    
    # Initialize the global variables and the update_json toggle.
    
    global threading_lock
    global NGS_run_cache
    update_json = False
    
    # Construct the path to which to write the results files.
    
    file_results_dir = os.path.join(file_results_dir_overall, gene)
    
    # If the directory does not exist, create it.

    if not os.path.exists(file_results_dir):
        os.makedirs(file_results_dir)
        
    # At the first gene,

    if index == 0:
        if 'filtered_fastq' in NGS_run_cache[base_path] and NGS_run_cache[base_path]['filtered_fastq'] is not None:
            if 'aligned_bam' not in analysis_cache or analysis_cache['aligned_bam'] is None:
                (
                    analysis_cache['aligned_bam'], analysis_cache['discards']
                ) = ntr.codon_aligner(
                    NGS_run_cache[base_path]['filtered_fastq'],
                    file_results_dir, node, refs[index]
                )
                update_json = True
            if 'reference_sequence' not in analysis_cache:
                analysis_cache['reference_sequence'] = refs[index]
                update_json = set_update_json(
                    file_results_dir,
                    "if 'reference_sequence' not in analysis_cache"
                )
                
    # At all other genes,
                
    else:
        prev_gene = genes[index-1]
        if 'discards' in NGS_run_cache[base_path][prev_gene] and NGS_run_cache[base_path][prev_gene]['discards'] is not None:
            if 'aligned_bam' not in analysis_cache or analysis_cache['aligned_bam'] is None:
                (
                    analysis_cache['aligned_bam'], analysis_cache['discards']
                ) = ntr.codon_aligner(
                    NGS_run_cache[base_path][prev_gene]['discards'],
                    file_results_dir, node, refs[index]
                )
                update_json = True
            if 'reference_sequence' not in analysis_cache:
                analysis_cache['reference_sequence'] = refs[index]
                update_json = set_update_json(
                    file_results_dir,
                    "if 'reference_sequence' not in analysis_cache"
                )



    if update_json:
        update_global_record(base_path, gene, analysis_cache)
        update_json = False

    if 'aligned_bam' in analysis_cache and analysis_cache['aligned_bam'] is not None:
        if 'aligned_msa' not in analysis_cache or analysis_cache['aligned_msa'] is None:
            analysis_cache['aligned_msa'] = ntr.bam_to_fasta(
                analysis_cache['aligned_bam'], file_results_dir
            )
            if analysis_cache['aligned_msa'] is not None and os.path.getsize(analysis_cache['aligned_msa']) > 0:
                update_json = set_update_json(
                    file_results_dir,
                    "os.path.getsize( analysis_cache['aligned_msa']) > 0"
                )
            else:
                analysis_cache['aligned_msa'] = None

    if 'aligned_msa' in analysis_cache and analysis_cache['aligned_msa'] is not None:
        if 'filtered_msa' not in analysis_cache or 'json_rates' not in analysis_cache:
            (
                analysis_cache['filtered_msa'], analysis_cache['json_rates']
            ) = multinomial_filter(
                analysis_cache['aligned_msa'], file_results_dir, node
            )
            update_json = set_update_json(
                file_results_dir,
                "'filtered_msa' not in analysis_cache or 'json_rates' not in analysis_cache"
            )


    if update_json:
        update_global_record(base_path, gene, analysis_cache)
        update_json = False

    if 'filtered_msa' in analysis_cache and analysis_cache['filtered_msa'] is not None:
        if 'merged_msa' not in analysis_cache or 'merged_msa_prot' not in analysis_cache:
            (
                analysis_cache['merged_msa'], analysis_cache['merged_msa_prot']
            ) = collapse_translate_reads(
                analysis_cache['filtered_msa'], file_results_dir
            )
        if force_diversity_estimation or 'region_msa' not in analysis_cache:
            result = {}
            for span in spans[index]:
                result[
                    "-".join([str(k) for k in span])
                ] = extract_diagnostic_region(
                    analysis_cache['merged_msa'], file_results_dir, node,
                    span[0], span[1]
                )


            analysis_cache['region_msa'] = result
            update_json = set_update_json(
                file_results_dir, "'region_msa' not in analysis_cache"
            )

<<<<<<< HEAD
    if 'merged_msa_prot' in analysis_cache and analysis_cache ['merged_msa_prot'] is not None:
        if 'merged_json' not in analysis_cache or 'merged_counts' not in analysis_cache:
            analysis_cache ['merged_json'], analysis_cache ['merged_counts'] = count_collapsed_reads (analysis_cache ['merged_msa_prot'], file_results_dir, node)
            update_json = set_update_json (base_path, "'merged_json' not in analysis_cache")
        else:
            with open (analysis_cache ['merged_json'], 'r') as fh:
                if len(json.load (fh)) == 0:
                    analysis_cache ['merged_json'], analysis_cache ['merged_counts'] = count_collapsed_reads (analysis_cache ['merged_msa_prot'], file_results_dir, node)
                    update_json = set_update_json (file_results_dir, "len(json.load (fh)) == 0")
                    
            
=======
    if 'merged_msa_prot' in analysis_cache and analysis_cache['merged_msa_prot'] is not None:
        if 'merged_json' not in analysis_cache:
            analysis_cache['merged_json'] = count_collapsed_reads(
                analysis_cache['merged_msa_prot'], file_results_dir, node
            )
            update_json = set_update_json(
                base_path, "'merged_json' not in analysis_cache"
            )
        else:
            with open(analysis_cache['merged_json'], 'r') as fhh:
                if len(json.load(fhh)) == 0:
                    analysis_cache['merged_json'] = count_collapsed_reads(
                        analysis_cache['merged_msa_prot'], file_results_dir,
                        node
                    )
                    update_json = set_update_json(
                        file_results_dir, "len(json.load(fhh)) == 0"
                    )


>>>>>>> 773bb69d
        if force_diversity_estimation or 'overall_region' not in analysis_cache or analysis_cache['overall_region'] is None:
            (
                analysis_cache['overall_region']
            ) = extract_and_collapse_well_covered_region(
                analysis_cache['merged_msa'], file_results_dir, node,
                median_read_length
            )
            update_json = set_update_json(
                file_results_dir,
                "'overall_region' not in analysis_cache or analysis_cache['overall_region'] is None"
            )


    if update_json:
        update_global_record(base_path, gene, analysis_cache)
        update_json = False

    if 'region_msa' in analysis_cache and analysis_cache['region_msa']  is not None:
        if force_diversity_estimation or 'region_merged_msa' not in NGS_run_cache[base_path][gene] or NGS_run_cache[base_path][gene]['region_merged_msa'] is None:
            analysis_cache['region_merged_msa'] = collapse_diagnostic_region(
                analysis_cache['region_msa'], file_results_dir, node,
                window - 10
            )
            update_json = set_update_json(
                file_results_dir,
                "'region_merged_msa' not in NGS_run_cache[base_path][gene] or NGS_run_cache[base_path][gene]['region_merged_msa'] is None"
            )

    if update_json:
        update_global_record(base_path, gene, analysis_cache)
        update_json = False

    if 'region_merged_msa' in analysis_cache and analysis_cache['region_merged_msa'] is not None:
        if 'overall_region' in analysis_cache and analysis_cache['overall_region'] is not None:
            if force_diversity_estimation or analysis_cache['overall_region'][0] not in analysis_cache['region_merged_msa']:
                (
                    analysis_cache['region_merged_msa'][analysis_cache['overall_region'][0]]
                ) = analysis_cache['overall_region'][1]
                update_json = set_update_json(
                    file_results_dir,
                    "analysis_cache['overall_region'][0] not in analysis_cache['region_msa']"
                )

            if gene == 'env' and('tropism' not in analysis_cache or analysis_cache['tropism'] is None):
                analysis_cache['tropism'] = run_tropism_prediction(
                    analysis_cache['overall_region'][1], file_results_dir, node
                )

        (
            analysis_cache['region_merged_processed'], update_json_local
        ) = process_diagnostic_region(
            analysis_cache['region_merged_msa'], file_results_dir, node
        )
        if update_json_local:
            update_json = set_update_json(
                file_results_dir,
                "process_diagnostic_region(analysis_cache['region_merged_msa'], file_results_dir, node)"
            )

    if 'merged_msa' in analysis_cache and analysis_cache['merged_msa'] is not None:
        if 'tn93_json' not in analysis_cache:
            analysis_cache['tn93_json'] = ntr.get_tn93(
                analysis_cache['merged_msa'], file_results_dir, node
            )
            update_json = set_update_json(
                file_results_dir,
                "'merged_msa' in analysis_cache and analysis_cache['merged_msa'] is not None"
            )

        #'''
        #if has_compartment_data:
        #    tag =(patient_id, sample_date)
        #    if tag not in check_for_compartmentalization:
        #        check_for_compartmentalization[tag] = {'genes' : [], 'paths' : {}}

        #    if gene not in check_for_compartmentalization[tag]['genes']:
        #        check_for_compartmentalization[tag]['genes'].append(gene)
        #        check_for_compartmentalization[tag]['paths'][gene] = []

        #    check_for_compartmentalization[tag]['paths'][gene].append([file_results_dir,analysis_cache['merged_msa'],compartment,base_path])
        #'''
    if update_json:
        update_global_record(base_path, gene, analysis_cache)




### describe_vector ###

# This function takes a vector as its argument and returns information on its
# length, mean value, median value, and interquartile range.

def describe_vector(vector):
    vector.sort()
    vector_length = len(vector)
    if vector_length:
        return {
            'count': vector_length, 'min': vector[0], 'max': vector[-1],
            'mean': sum(vector)/vector_length,
            'median':  vector[vector_length//2] if vector_length % 2 == 1 else 0.5*(vector[vector_length//2-1]+vector[vector_length//2]),
            "IQR": [vector[vector_length//4], vector[(3*vector_length)//4]]
        }
    else:
        return {
            'count': vector_length, 'min': None, 'max': None, 'mean': None,
            'median':  None, "IQR": [None, None]
        }




### check_keys_in_dict ###

# This function checks a dictionary for a key, adds the key if it does not yet
# exist, and populates the dictionary with information about it.

def check_keys_in_dict(dic, k):
    if k[0] not in dic:
        dic[k[0]] = {}
    if len(k) > 1:
        return check_keys_in_dict(dic[k[0]], k[1:])
    return dic[k[0]]




### hash_file ###

# This function produces a hash file for an input file.

def hash_file(filepath):
    mhh = hashlib.md5()
    with open(filepath, "rb") as fhh:
        mhh.update(fhh.read())
    return mhh.hexdigest()




#------------------------------------------------------------------------------#
#                                    Main                                      #
#------------------------------------------------------------------------------#

# The main loop.

def main(directory, results_dir, has_compartment_data, has_replicate_counts, scan_q_filt):

    global NGS_run_cache
    global task_queue

    non_gene_keys = set(
        (
            'id', 'in_fasta', 'in_qual', 'patient_id', 'compartment',
            'filtered_fastq', 'replicate', 'sample_date'
        )
    )

    if os.path.exists(cache_file):
        with open(cache_file, "r") as fhh:
            NGS_run_cache = json.load(fhh)
    else:
        NGS_run_cache = {}



    #refs = ['data/pr.fas', 'data/rt.fas','data/gag_p24.fas','data/env_C2V5.fas']
    #genes = ['pr','rt','gag', 'env']

    #for k in spans:
    #    print(k)


    tasks_by_gene = {}

    # check for zip files first
    for root, dirs, files in os.walk(directory):
        for each_file in files:
            name, ext = splitext(each_file)
            if len(ext) > 0 and ext in '.zip':
                base_path = join(root, name)
                full_file = base_path + ".zip"
                print("Unzipping %s " % full_file)
                try:
                    subprocess.check_call(
                        ['/usr/bin/unzip', '-n', '-d', root, '-j', full_file]
                    )
                    os.remove(full_file)
                except subprocess.CalledProcessError as err:
                    print('ERROR: UNZIP call failed failed', err, file=sys.stderr)

    #sys.exit(0)


    for root, dirs, files in os.walk(directory):
        for each_file in files:
            name, ext = splitext(each_file)
            if len(ext) > 0 and ext in ('.fna', '.fastq'):
                base_path = root
                if name == 'qfilt' and scan_q_filt != True or name == 'discards':
                    continue
                base_file = join(root, name + ext)

                #threading_lock.acquire()
                if base_path not in NGS_run_cache:
                    NGS_run_cache[base_path] = {'id' : len(NGS_run_cache) + 1}

                print('Working on %s...' % base_file, file=sys.stderr)


                if has_replicate_counts:
                    if has_compartment_data:
                        dirn, replicate = os.path.split(root)
                        dirn, compartment = os.path.split(dirn)
                        dirn, sample_date = os.path.split(dirn)
                        dirn, patient_id = os.path.split(dirn)
                        file_results_dir_overall = os.path.join(
                            results_dir, patient_id, sample_date, compartment,
                            replicate
                        )
                        NGS_run_cache[base_path]['patient_id'] = patient_id
                        NGS_run_cache[base_path]['sample_date'] = sample_date
                        NGS_run_cache[base_path]['compartment'] = compartment
                        NGS_run_cache[base_path]['replicate'] = replicate
                    else:
                        dirn, replicate = os.path.split(root)
                        dirn, sample_date = os.path.split(dirn)
                        dirn, patient_id = os.path.split(dirn)
                        file_results_dir_overall = os.path.join(
                            results_dir, patient_id, sample_date, replicate
                        )
                        NGS_run_cache[base_path]['patient_id'] = patient_id
                        NGS_run_cache[base_path]['sample_date'] = sample_date
                        NGS_run_cache[base_path]['replicate'] = replicate
                else:
                    if has_compartment_data:
                        dirn, compartment = os.path.split(root)
                        dirn, sample_date = os.path.split(dirn)
                        dirn, patient_id = os.path.split(dirn)
                        file_results_dir_overall = os.path.join(
                            results_dir, patient_id, sample_date, compartment
                        )
                        NGS_run_cache[base_path]['patient_id'] = patient_id
                        NGS_run_cache[base_path]['sample_date'] = sample_date
                        NGS_run_cache[base_path]['compartment'] = compartment
                    else:
                        dirn, sample_date = os.path.split(root)
                        dirn, patient_id = os.path.split(dirn)
                        file_results_dir_overall = os.path.join(
                            results_dir, patient_id, sample_date
                        )
                        NGS_run_cache[base_path]['patient_id'] = patient_id
                        NGS_run_cache[base_path]['sample_date'] = sample_date


                if not os.path.exists(file_results_dir_overall):
                    os.makedirs(file_results_dir)

                if 'in_fasta' not in NGS_run_cache[base_path] and 'in_fastq' not in NGS_run_cache[base_path]:
                    NGS_run_cache[base_path]['md5'] = hash_file(base_file)
                    if ext == '.fastq':
                        NGS_run_cache[base_path]['in_fastq'] = base_file
                    else:
                        NGS_run_cache[base_path]['in_fasta'] = base_file
                        NGS_run_cache[base_path]['in_qual'] = join(
                            root, name + ".qual"
                        )
                else:
                    do_skip = False
                    same_hash = False

                    key_pair = ('in_fastq', '.fna') if 'in_fastq' in NGS_run_cache[base_path] else('in_fasta', '.fastq')

                    if ext == key_pair[1]:
                        do_skip = True
                    else:
                        if NGS_run_cache[base_path][key_pair[0]] != base_file:
                            do_skip = True
                            same_hash = NGS_run_cache[base_path]['md5'] == hash_file(base_file)

                    if do_skip:
                        print(
                            "Skipping file %s because the path has already been processed, i.e. there are multiple NGS files in %s'" % (base_file, root),
                            file=sys.stderr
                        )
                        if not same_hash:
                            print(
                                "\tWARNING!!!! Different hashes for different NGS files"
                            )
                        continue


                median_read_length = 200

                if 'in_fasta' in NGS_run_cache[base_path] and  NGS_run_cache[base_path]['in_fasta'] is not None:
                    if 'filtered_fastq' not in NGS_run_cache[base_path] or force_qfilt_rerun:
                        NGS_run_cache[base_path]['filtered_fastq'] = run_qfilt(
                            NGS_run_cache[base_path]['in_fasta'],
                            NGS_run_cache[base_path]['in_qual'],
                            join(file_results_dir_overall, 'qfilt.fna'),
                            join(file_results_dir_overall, 'qfilt.json')
                        )

                if 'in_fastq' in NGS_run_cache[base_path] and  NGS_run_cache[base_path]['in_fastq'] is not None:
                    if 'filtered_fastq' not in NGS_run_cache[base_path] or force_qfilt_rerun:
                        NGS_run_cache[base_path]['filtered_fastq'] = run_qfilt(
                            NGS_run_cache[base_path]['in_fastq'], None,
                            join(file_results_dir_overall, 'qfilt.fna'),
                            join(file_results_dir_overall, 'qfilt.json')
                        )

                if 'filtered_fastq' in NGS_run_cache[base_path] and NGS_run_cache[base_path]['filtered_fastq'] is not None:
                    try:
<<<<<<< HEAD
                        with open (join (file_results_dir_overall, 'qfilt.json')) as fh: 
                            js = json.load (fh)
                            median_read_length = max (100, js['run summary']['original read length distribution:']['mean'] - js['run summary']['original read length distribution:']['standard deviation'])
                            NGS_run_cache [base_path] ['read_stats'] = js['run summary']
=======
                        with open(join(file_results_dir_overall, 'qfilt.json')) as fhh:
                            jsn = json.load(fhh)['run summary'][
                                'original read length distribution:'
                            ]
                            median_read_length = max(
                                100, jsn['mean'] - jsn['standard deviation']
                            )
>>>>>>> 773bb69d
                    except:
                        pass

                #threading_lock.release()

                for index, gene in enumerate(genes):
                    if gene not in NGS_run_cache[base_path]:
                        NGS_run_cache[base_path][gene] = {}
                    if gene not in tasks_by_gene:
                        tasks_by_gene[gene] = []
                    tasks_by_gene[gene].append(
                        [
                            base_path, file_results_dir_overall, index, gene,
                            NGS_run_cache[base_path][gene],
                            median_read_length
                        ]
                    )



    with open(cache_file, "w") as fhh:
        json.dump(NGS_run_cache, fhh, default=dthandler, sort_keys=True, indent=1)

    for gene, task_list in tasks_by_gene.items():
        task_queue = queue.Queue()

        for node in nodes_to_run_on:
            thrd = threading.Thread(target=analysis_handler, args=(node,))
            thrd.daemon = True
            thrd.start()

        for task in task_list:
            task_queue.put(task, block=False)

        task_queue.join()
    #task_queue.join()

    task_queue = queue.Queue()
    if 'F_ST' not in NGS_run_cache:
        NGS_run_cache['F_ST'] = {}

    compartmentalization_sets = {}

    for key, value in NGS_run_cache.items():
        if type(value) == dict:
            if 'patient_id' in value and 'sample_date' in value and 'compartment' in value:
                tag = (value['patient_id'], value['sample_date'])
                if tag not in compartmentalization_sets:
                    compartmentalization_sets[tag] = {}
                for key2, value2 in value.items():
                    if key2 not in non_gene_keys:
                        if 'merged_msa' in value2 and 'overall_region' in value2 and value2['overall_region']:
                            #print(tag, key2, value['compartment'] )
                            if key2 not in compartmentalization_sets[tag]:
                                compartmentalization_sets[tag][key2] = {}
                            if value['compartment'] not in compartmentalization_sets[tag][key2]:
                                compartmentalization_sets[tag][key2][
                                    value['compartment']
                                ] = []
                            compartmentalization_sets[tag][key2][
                                value['compartment']
                            ].append(value2['merged_msa'])

    for node in nodes_to_run_on:
        thrd = threading.Thread(target=compartmentalization_handler, args=(node,))
        thrd.daemon = True
        thrd.start()

    for sample, info in compartmentalization_sets.items():
        for gene, data in info.items():
            if len(data) >= 2:
                compartments = list(data.keys())

                subject_cache = check_keys_in_dict(
                    NGS_run_cache['F_ST'], [sample[0], sample[1], gene]
                )


                for comp1, comp2 in combinations(compartments, 2):
                    for fp1, fp2 in product(data[comp1], data[comp2]):
                        pair_tag = "%s|%s" % ((fp1, fp2) if fp1 < fp2  else(fp2, fp1))
                        if pair_tag not in subject_cache or subject_cache[pair_tag] is None or 'p' not in subject_cache[pair_tag]:
                            task_queue.put(
                                [
                                    [[fp1, comp1], [fp2, comp2]],
                                    pair_tag, subject_cache
                                ]
                            )
                            #subject_cache [pair_tag] = check_compartmenalization(
                                #[[fp1, compartments[0]], [fp2, compartments[1]]],
                                #2, subset = 0.2
                            #)
                            #print(subject_cache[pair_tag])
                            #task_queue.join()
                            #sys.exit(1)
                        #else:
                        #    print(subject_cache[pair_tag])



    task_queue.join()

    return 0

if __name__ == '__main__':

    parser = argparse.ArgumentParser(
        description='scan the directory of NGS files and process them'
    )
    parser.add_argument(
        '-i', '--input',
        metavar='DIR',
        type=str,
        help='the directory to scan',
        required=True,
    )
    parser.add_argument(
        '-c', '--cache',
        metavar='JSON',
        type=str,
        help='the file which contains the .json cache file',
        required=True,
    )
    parser.add_argument(
        '-r', '--results',
        metavar='RESULTS',
        type=str,
        help='the directory where analysis results will be written',
        required=True,
    )

    parser.add_argument(
        '-p', '--compartment',
        action='store_true',
        help='does the directory structure include compartment information',
    )

    parser.add_argument(
        '-d', '--replicate',
        action='store_true',
        help='does the directory structure include replicate information',
    )

    parser.add_argument(
        '-q', '--qfilt',
        action='store_true',
        help='scan qfilt.fna files',
    )

    parser.add_argument(
        '-n', '--node',
        type=str,
        required=True,
        help='run MP scripts on this node',
        default="1"
    )

    parser.add_argument(
        '-g', '--genes',
        metavar='genes',
        type=str,
        help='the comma separated list of genes to include in the comparison',
        default='env,gag,rt'
    )


    threading_lock = threading.Lock()

    args = None
    retcode = -1
    args = parser.parse_args()

    if not os.path.exists(args.results):
        os.mkdir(args.results)

    nodes_to_run_on = [int(k) for k in args.node.split(",")]

    genes = args.genes.split(',')

    try:
        refs = [known_refs[known_genes.index(k)] for k in genes]
    except:
        print(
            'Please check that all the genes come from the following list %s' % str(known_genes)
        )
        sys.exit(1)


    for i, file in enumerate(refs):
        with open(file) as fh:
            for record in SeqIO.parse(fh, "fasta"):
                reflen = len(record.seq)
                spans.append(
                    [[k, k+window] for k in range(0, reflen-window, stride)]
                )

    #force_diversity_estimation = True
    #extract_and_collapse_well_covered_region(
        #"/data/collaborators/gert_van_zyl/A144/20080513/miSeqR2/rt/merged.msa",
        #"/data/collaborators/gert_van_zyl/A144/20080513/miSeqR2/rt", 2
    #)
    #sys.exit(retcode)

    cache_file = args.cache
    retcode = main(
        args.input, args.results, args.compartment, args.replicate, args.qfilt
    )

    sys.exit(retcode)<|MERGE_RESOLUTION|>--- conflicted
+++ resolved
@@ -272,29 +272,7 @@
                 print("[CACHED]")
                 return merged_json
 
-<<<<<<< HEAD
-def count_collapsed_reads (in_path, out_path, node):
-    print ("Getting protein coverage info for %s (node %d) " % (in_path, node), file = sys.stderr)
-    merged_json= join (out_path, "prot_coverage.json")
-    '''
-    if check_file_paths_diversity and os.path.exists (merged_json):
-        with open (merged_json) as fh:
-            if len(json.load(fh)) > 0: 
-                print ("[CACHED]")
-                return merged_json 
-    '''
-    try:
-        #print (' '.join(['/usr/bin/bpsh', str(node), '/usr/local/bin/seqcoverage', '-o', merged_json, '-t', 'protein', in_path]))
-        process = subprocess.Popen (['/usr/bin/bpsh', str(node), '/usr/local/bin/seqcoverage', '-o', merged_json, '-t', 'protein', in_path], stdout = subprocess.DEVNULL, stderr = subprocess.PIPE, stdin = subprocess.DEVNULL, universal_newlines = True) 
-        ignored, json_out = process.communicate ()
-        json_out = json.loads (json_out);
-        #print (ignored, json_out)
-
-    except subprocess.CalledProcessError as e:
-        print ('ERROR: Protein coverage call failed',e,file = sys.stderr)
-        return (None, None)
-    return (merged_json, json_out)
-=======
+
     # Use bpsh to call the seqcoverage utility on the coverage .json file,
     # using the selected node.
 
@@ -320,7 +298,6 @@
     except subprocess.CalledProcessError as err:
         print('ERROR: Protein coverage call failed', err, file=sys.stderr)
         return None
->>>>>>> 773bb69d
 
     # Return the path to the .json cache file.
 
@@ -1149,19 +1126,6 @@
                 file_results_dir, "'region_msa' not in analysis_cache"
             )
 
-<<<<<<< HEAD
-    if 'merged_msa_prot' in analysis_cache and analysis_cache ['merged_msa_prot'] is not None:
-        if 'merged_json' not in analysis_cache or 'merged_counts' not in analysis_cache:
-            analysis_cache ['merged_json'], analysis_cache ['merged_counts'] = count_collapsed_reads (analysis_cache ['merged_msa_prot'], file_results_dir, node)
-            update_json = set_update_json (base_path, "'merged_json' not in analysis_cache")
-        else:
-            with open (analysis_cache ['merged_json'], 'r') as fh:
-                if len(json.load (fh)) == 0:
-                    analysis_cache ['merged_json'], analysis_cache ['merged_counts'] = count_collapsed_reads (analysis_cache ['merged_msa_prot'], file_results_dir, node)
-                    update_json = set_update_json (file_results_dir, "len(json.load (fh)) == 0")
-                    
-            
-=======
     if 'merged_msa_prot' in analysis_cache and analysis_cache['merged_msa_prot'] is not None:
         if 'merged_json' not in analysis_cache:
             analysis_cache['merged_json'] = count_collapsed_reads(
@@ -1182,7 +1146,6 @@
                     )
 
 
->>>>>>> 773bb69d
         if force_diversity_estimation or 'overall_region' not in analysis_cache or analysis_cache['overall_region'] is None:
             (
                 analysis_cache['overall_region']
@@ -1495,20 +1458,13 @@
 
                 if 'filtered_fastq' in NGS_run_cache[base_path] and NGS_run_cache[base_path]['filtered_fastq'] is not None:
                     try:
-<<<<<<< HEAD
-                        with open (join (file_results_dir_overall, 'qfilt.json')) as fh: 
-                            js = json.load (fh)
-                            median_read_length = max (100, js['run summary']['original read length distribution:']['mean'] - js['run summary']['original read length distribution:']['standard deviation'])
-                            NGS_run_cache [base_path] ['read_stats'] = js['run summary']
-=======
-                        with open(join(file_results_dir_overall, 'qfilt.json')) as fhh:
+                       with open(join(file_results_dir_overall, 'qfilt.json')) as fhh:
                             jsn = json.load(fhh)['run summary'][
                                 'original read length distribution:'
                             ]
                             median_read_length = max(
                                 100, jsn['mean'] - jsn['standard deviation']
                             )
->>>>>>> 773bb69d
                     except:
                         pass
 
